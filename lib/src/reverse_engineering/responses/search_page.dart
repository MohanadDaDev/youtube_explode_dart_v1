import 'dart:convert';

import 'package:html/dom.dart';
import 'package:html/parser.dart' as parser;
import 'package:youtube_explode_dart/src/search/base_search_content.dart';

import '../../../youtube_explode_dart.dart';
import '../../extensions/helpers_extension.dart';
import '../../retry.dart';
import '../../search/related_query.dart';
import '../../search/search_video.dart';
import '../../videos/videos.dart';
import '../youtube_http_client.dart';
import 'generated/search_page_id.g.dart' hide PlaylistId;

///
class SearchPage {
  final _apiKeyExp = RegExp(r'"INNERTUBE_API_KEY":"(\w+?)"');

  ///
  final String queryString;
  final Document _root;

  String _apiKey;

  ///
  String get apiKey => _apiKey ??= _apiKeyExp
      .firstMatch(_root
          .querySelectorAll('script')
          .firstWhere((e) => e.text.contains('INNERTUBE_API_KEY'))
          .text)
      .group(1);

  _InitialData _initialData;

  ///
  _InitialData get initialData {
    if (_initialData != null) {
      return _initialData;
    }
    var scriptTag = _extractJson(
        _root.querySelectorAll('script').map((e) => e.text).toList().firstWhere(
            (e) => e.contains('window["ytInitialData"] ='),
            orElse: () => null),
        'window["ytInitialData"] =');
    scriptTag ??= _extractJson(
        _root.querySelectorAll('script').map((e) => e.text).toList().firstWhere(
            (e) => e.contains('var ytInitialData ='),
            orElse: () => '{}'),
        'var ytInitialData =');
    return _initialData ??= _InitialData(SearchPageId.fromRawJson(scriptTag));
  }

  String _extractJson(String html, String separator) {
    if (html == null || separator == null) {
      return null;
    }
    var index = html.indexOf(separator) + separator.length;
    if (index > html.length) {
      return null;
    }
    return _matchJson(html.substring(index));
  }

  String _matchJson(String str) {
    var bracketCount = 0;
    int lastI;
    for (var i = 0; i < str.length; i++) {
      lastI = i;
      if (str[i] == '{') {
        bracketCount++;
      } else if (str[i] == '}') {
        bracketCount--;
      } else if (str[i] == ';') {
        if (bracketCount == 0) {
          return str.substring(0, i);
        }
      }
    }
    return str.substring(0, lastI + 1);
  }

  ///
  SearchPage(this._root, this.queryString,
      [_InitialData initialData, this._apiKey])
      : _initialData = initialData;

  ///
  // TODO: Replace this in favour of async* when quering;
  Future<SearchPage> nextPage(YoutubeHttpClient httpClient) async {
    if (initialData.continuationToken == '' ||
        initialData.estimatedResults == 0) {
      return null;
    }
    return get(httpClient, queryString,
        token: initialData.continuationToken, key: apiKey);
  }

  ///
  static Future<SearchPage> get(
      YoutubeHttpClient httpClient, String queryString,
      {String token, String key}) {
    if (token != null) {
      assert(key != null, 'A key must be supplied along with a token');
      var url = 'https://www.youtube.com/youtubei/v1/search?key=$key';

      return retry(() async {
        var body = {
          'context': const {
            'client': {
              'hl': 'en',
              'clientName': 'WEB',
              'clientVersion': '2.20200911.04.00'
            }
          },
          'continuation': token
        };

        var raw = await httpClient.post(url, body: json.encode(body));
        return SearchPage(null, queryString,
            _InitialData(SearchPageId.fromJson(json.decode(raw.body))), key);
      });
      // Ask for next page,

    }
    var url =
        'https://www.youtube.com/results?search_query=${Uri.encodeQueryComponent(queryString)}';
    return retry(() async {
      var raw = await httpClient.getString(url);
      return SearchPage.parse(raw, queryString);
    });
    // ask for next page
  }

  ///
  SearchPage.parse(String raw, this.queryString) : _root = parser.parse(raw);
}

class _InitialData {
  // Json parsed map
  final SearchPageId root;

  _InitialData(this.root);

  /* Cache results */

  List<dynamic> _searchContent;
  List<dynamic> _relatedVideos;
  List<RelatedQuery> _relatedQueries;

  List<PurpleContent> getContentContext() {
    if (root.contents != null) {
      return root.contents.twoColumnSearchResultsRenderer.primaryContents
          .sectionListRenderer.contents.first.itemSectionRenderer.contents;
    }
    if (root.onResponseReceivedCommands != null) {
      return root.onResponseReceivedCommands.first.appendContinuationItemsAction
          .continuationItems[0].itemSectionRenderer.contents;
    }
    return null;
  }

  String _getContinuationToken() {
    if (root.contents != null) {
      var contents = root.contents.twoColumnSearchResultsRenderer
          .primaryContents.sectionListRenderer.contents;

      if (contents.length <= 1) {
        return null;
      }
      return contents[1]
          .continuationItemRenderer
          .continuationEndpoint
          .continuationCommand
          .token;
    }
    if (root.onResponseReceivedCommands != null) {
      return root
              .onResponseReceivedCommands
              .first
              .appendContinuationItemsAction
              .continuationItems[1]
              ?.continuationItemRenderer
              ?.continuationEndpoint
              ?.continuationCommand
              ?.token ??
          ' ';
    }
    return null;
  }

  // Contains only [SearchVideo] or [SearchPlaylist]
  List<BaseSearchContent> get searchContent => _searchContent ??=
      getContentContext().map(_parseContent).where((e) => e != null).toList();

  List<RelatedQuery> get relatedQueries =>
      (_relatedQueries ??= getContentContext()
          ?.where((e) => e.horizontalCardListRenderer != null)
          ?.map((e) => e.horizontalCardListRenderer.cards)
          ?.firstOrNull
          ?.map((e) => e.searchRefinementCardRenderer)
          ?.map((e) => RelatedQuery(
              e.searchEndpoint.searchEndpoint.query,
              VideoId(
                  Uri.parse(e.thumbnail.thumbnails.first.url).pathSegments[1])))
          ?.toList()
          ?.cast<RelatedQuery>()) ??
      const [];

  List<dynamic> get relatedVideos =>
      (_relatedVideos ??= getContentContext()
          ?.where((e) => e.shelfRenderer != null)
          ?.map((e) => e.shelfRenderer.content.verticalListRenderer.items)
          ?.firstOrNull
          ?.map(_parseContent)
          ?.toList()) ??
      const [];

  String get continuationToken => _getContinuationToken();

  int get estimatedResults => int.parse(root.estimatedResults ?? 0);

  BaseSearchContent _parseContent(PurpleContent content) {
    if (content == null) {
      return null;
    }
<<<<<<< HEAD
    if (content.containsKey('videoRenderer')) {
      Map<String, dynamic> renderer = content['videoRenderer'];

      final thumbnails = List<Map<String, dynamic>>.from(
        renderer.get('thumbnail')?.getValue('thumbnails') ?? []
      )..sort((a, b) => a['width'].compareTo(b['width']));

      //TODO: Add if it's a live
      return SearchVideo(
          VideoId(renderer['videoId']),
          _parseRuns(renderer['title']),
          _parseRuns(renderer['ownerText']),
          _parseRuns(renderer['descriptionSnippet']),
          renderer.get('lengthText')?.getValue('simpleText') ?? '',
          int.parse(renderer['viewCountText']['simpleText']
                  .toString()
                  .stripNonDigits()
                  .nullIfWhitespace ?? '0'),
          thumbnails.map<String>((thumb) => thumb['url']).toList(growable: false)
      );
=======
    if (content.videoRenderer != null) {
      var renderer = content.videoRenderer;
      //TODO: Add if it's a live
      return SearchVideo(
          VideoId(renderer.videoId),
          _parseRuns(renderer.title.runs),
          _parseRuns(renderer.ownerText.runs),
          _parseRuns(renderer.descriptionSnippet?.runs),
          renderer.lengthText?.simpleText ?? '',
          int.parse(renderer.viewCountText?.simpleText
                  ?.stripNonDigits()
                  ?.nullIfWhitespace ??
              '0'));
>>>>>>> 638e3265
    }
    if (content.radioRenderer != null) {
      var renderer = content.radioRenderer;

      return SearchPlaylist(
          PlaylistId(renderer.playlistId),
          renderer.title.simpleText,
          int.parse(_parseRuns(renderer.videoCountText.runs)
                  .stripNonDigits()
                  .nullIfWhitespace ??
              0));
    }
    // Here ignore 'horizontalCardListRenderer' & 'shelfRenderer'
    return null;
  }

  String _parseRuns(List<dynamic> runs) =>
      runs?.map((e) => e.text)?.join() ?? '';
}<|MERGE_RESOLUTION|>--- conflicted
+++ resolved
@@ -224,28 +224,6 @@
     if (content == null) {
       return null;
     }
-<<<<<<< HEAD
-    if (content.containsKey('videoRenderer')) {
-      Map<String, dynamic> renderer = content['videoRenderer'];
-
-      final thumbnails = List<Map<String, dynamic>>.from(
-        renderer.get('thumbnail')?.getValue('thumbnails') ?? []
-      )..sort((a, b) => a['width'].compareTo(b['width']));
-
-      //TODO: Add if it's a live
-      return SearchVideo(
-          VideoId(renderer['videoId']),
-          _parseRuns(renderer['title']),
-          _parseRuns(renderer['ownerText']),
-          _parseRuns(renderer['descriptionSnippet']),
-          renderer.get('lengthText')?.getValue('simpleText') ?? '',
-          int.parse(renderer['viewCountText']['simpleText']
-                  .toString()
-                  .stripNonDigits()
-                  .nullIfWhitespace ?? '0'),
-          thumbnails.map<String>((thumb) => thumb['url']).toList(growable: false)
-      );
-=======
     if (content.videoRenderer != null) {
       var renderer = content.videoRenderer;
       //TODO: Add if it's a live
@@ -254,12 +232,12 @@
           _parseRuns(renderer.title.runs),
           _parseRuns(renderer.ownerText.runs),
           _parseRuns(renderer.descriptionSnippet?.runs),
+          (renderer.thumbnail.thumbnails ?? [])..sort((a ,b) => a.width.compareTo(b.width));
           renderer.lengthText?.simpleText ?? '',
           int.parse(renderer.viewCountText?.simpleText
                   ?.stripNonDigits()
                   ?.nullIfWhitespace ??
               '0'));
->>>>>>> 638e3265
     }
     if (content.radioRenderer != null) {
       var renderer = content.radioRenderer;
