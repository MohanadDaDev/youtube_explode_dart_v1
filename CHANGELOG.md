--- conflicted
+++ resolved
@@ -3,25 +3,23 @@
 - Only throw custom exceptions from the library.
 - `getUploadsFromPage` no longer throws.
 
-<<<<<<< HEAD
-## 1.15.2
-- Fix extraction for same videos (#76)
-
-## 1.5.1
+## 1.6.0
 - BREAKING CHANGE: Renamed `getVideosAsync` to `getVideos`.
 - Implemented `getVideosFromPage` which supersedes `queryFromPage`.
 - Implemented JSON Classes for reverse engineer.
 - Added `forceWatchPage` to the video client to assure the fetching of the video page. (ATM useful only if using the comments api)
-- Remove adaptive streams. These are not used anymore. 
- 
-=======
+- Remove adaptive streams. These are not used anymore.
+- Implement `channelClient.getAboutPage` and `getAboutPageByUsername` to fetch data from a channel's about page.
+
+## 1.15.2
+- Fix extraction for same videos (#76)
+
 ## 1.5.2
 - Fix extraction for same videos (#76)
 
 ## 1.5.1
 - Fix Video Search: https://github.com/Tyrrrz/YoutubeExplode/issues/438
 
->>>>>>> 25d5901e
 ## 1.5.0
 - BREAKING CHANGE: Renamed `Container` class to `StreamContainer` to avoid conflicting with Flutter `Container`. See #66
 
