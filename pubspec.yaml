--- conflicted
+++ resolved
@@ -1,10 +1,7 @@
 name: youtube_explode_dart
 description: A port in dart of the youtube explode library. Supports several API functions without the need of Youtube API Key.
-<<<<<<< HEAD
 version: 1.9.0-nullsafety.2
-=======
-version: 1.8.0
->>>>>>> 5e6aa737
+
 homepage: https://github.com/Hexer10/youtube_explode_dart
 
 environment:
