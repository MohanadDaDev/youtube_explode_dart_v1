## 2.0.2
<<<<<<< HEAD
- Implement YT Handles.
- Deprecated ChannelLink icon's uri, they are no longer provided by YT.

=======
- Remove unused left-over code.
>>>>>>> 40b2c5dd

## 2.0.1
- Linter fixes.

## 2.0.0
- BREAKING CHANGE: Required at least dart 3.00
- Fixes for dart3
- Deprecated: `BaseSearchContent`; now the search apis return a freezed union type instead of a common class.
- Deprecated: Renamed methods of the `SearchPlaylist` class: `playlistId`, `playlistTitle` and `playlistVideoCount` are own named `id`, `title`, and `videoCount`.
- Fixes for violence age restricted videos.
- Replaced deprecated `XmlElement.text` to `innerText`.
- Implemented common super class `BasePagedList` for `CommentsList`, `VideoSearchList`, `ChannelUploadsList` and `SearchList`.
- Fix for some streams returning 403 status code.
- Fix fetching of restricted videos.
- 

## 1.12.4
- Fix #231: Slow download speed.

## 1.12.3
- Fix #229: error when getting comments from a video with comments disabled. Not it returns null.
- Fix error when getting comments of a with no comments. Now it returns an empty list.

## 1.12.2
- Fix #228: error when getting videos from the uploads page. 

## 1.12.1
- Fix #216 comments api.
- Export `BaseSearchContent`, thanks to @RubinRaithel.
- Updated tests.

## 1.12.0
- Fix #207: Allow every character to be present in a username.
- Fix shorts. Thanks to @prateekmedia.
- Add raw upload date on Video model. Thanks to @Nikos Portolos.
- Fix null values for selected fields when parsing chanel uploads. Thanks to @Nikos Portolos.

## 1.11.0
- BREAKING CHANGE: Removed `SearchClient.getVideosFromPage`, use `SearchClient.search` or `SearchClient.search.search`.
- BREAKING CHANGE: `SearchClient.search` now returns `VideoSearchList` (List<Video>).
- BREAKING CHANGE: Remove the `filter` variable, now use `SearchFilter`.
- To get the filters use static access on `FeatureFilters`, `UploadDateFilter`, `TypesFilter`, `DurationFilters`, `SortFilters`.
- Introduced `SearchClient.searchContent` to search for videos, channels and playlists.
- Introduced `SearchClient.searchRaw` to manually parse the content and also get related videos and estimated results.
- Fix #197: Fixed `withHighestBitrate()`.
- Introduced: `List<VideoStreamInfo>.bestQuality`.

## 1.10.10+2
- Fix #194: Now closed-captions allow malformed utf8 as well.

## 1.10.10+1
- Deprecated `withHighestBitrate()` in favour of `bestQuality`. 

## 1.10.10
- Fix issue #136: Add `bannerUrl` getter for `Channel`.
- Fix `ChannelClient.getByUsername` for `youtube.com/c/XXXX` channels.
- Fix issue #192: Make nullable ChannelAboutPage's properties.

## 1.10.9
- Fix issue #180: YouTube throttling videos. - Thanks to @itssidhere.

## 1.10.8
- Added the following aliases: yt.videos.streams (instead of yt.videos.streamsClient) and yt.videos.comments (instead of yt.videos.commentsClient)
- Re-add more test cases.
- Implement `.describe()` on List<StreamInfo> which prints a formatted list like `youtube-dl -F` option. T
- Fix muxed video extraction ( #172 )
- Better dis/likes video extraction.

## 1.10.7+1
- Fix tests.
- Remove debug leftovers.

## 1.10.7
- Fix the error of incomplete data loading on the Android emulator.
- Fix error when the http-client is closed and the request is still running.
- Fix extraction for DASH streams.

## 1.10.6
- Implement `Playlist.videoCount`.

## 1.10.5+1
- Export `CommentsList` class.


## 1.10.5
- Implement: `CommentsList.totalLength` (#150), `Comment.isHearted` (#151).

## 1.10.4
- Fix infinite loop when getting channel uploads.

## 1.10.3
- Implement Embedded client. Thanks to @89z

## 1.10.2
- Better comments API: Implemented API to fetch more comments & replies.

## 1.10.1
- Fix issue #146: Closed Captions couldn't be extracted anymore.
- Code cleanup.


## 1.10.0
- Fix issue #144: get_video_info was removed from yt.
- Min sdk version now is 2.13.0
- BREAKING CHANGE: New comments API implementation.

## 1.9.10
- Close #139: Implement Channel.subscribersCount.

## 1.9.9
- Fix issue #134 (Error when getting the hls manifest from a livestream)

## 1.9.8+1
- Fix example

## 1.9.8
- Fix issue #131 (Cannot get publishDate or uploadDate)

## 1.9.7
- Fix issue #135 (Cannot use getUploadsFromPage on a channel with no uploads).

## 1.9.6
- Fix comment client.
- Fix issue #130 (ClosedCaptions)


## 1.9.5
- Temporary for issue #130

## 1.9.4
- Fix issue #126

## 1.9.3+2
- Fix `ChannelUploadsList`.

## 1.9.3+1
- Export `ChannelUploadsList`.

## 1.9.3
- `getUploadsFromPage` now returns an instance of `ChannelUploadsList`.

## 1.9.2+2
- Fix `videoThumbnail` in `ChannelVideo`.

## 1.9.2+1
- Implement `videoThumbnail` in `ChannelVideo`.

## 1.9.2
- Implement `videoDuration` in `ChannelVideo`.

## 1.9.1
- Bug fixes (due to YouTube changes)

## 1.9.0
- Support nnbd (dart 1.12)
- New api: `getQuerySuggestions`: Returns the suggestions youtube provides while making a video search.
- Now playlists with more than 100 videos return all the videos. Thanks to @ATiltedTree.
- Implemented `ChannelAboutPage`, check the tests their usage.
- Implement filters for `search.getVideos`. See `filter` getter.
- Now video's from search queries return the channel id.
- Implemented publishDate for videos. Thanks to @mymikemiller , PR: #115.I t

## 1.8.0
- Fixed playlist client.
- Fixed search client.
- `search.getVideos` now returns a `Video` instance.
- Implemented `SearchList`.

## 1.8.0-beta.4
- Removed debug message

## 1.8.0-beta.3
- Fixed playlists

## 1.8.0-beta.2
- `search.getVideos` now returns a `Video` instance.

## 1.8.0-beta.1
- Removed deprecation of `Video`.
- Exported `SearchList`.

## 1.8.0-beta.0
- Fix video search:
    Now `getVideos` returns `SearchList` holding 20 videos. `SearchList.nextPage()` can be called to get the next batch of videos.

## 1.7.5
- Fix auto translated closed captions ( #50 )
- Deprecated `autoGenerated` from `getManifest`.
- Added `autoGenerated` parameter to `manifest.getByLanguage(...)`

## 1.7.4
- Fix slow download ( #92 )
- Fix stream retrieving on some videos ( #90 )
- Updates tests

## 1.7.3
- Fix exceptions on some videos.
- Closes #89, #88

## 1.7.2
- Export Closed Captions Members.
- Fix #86

## 1.7.1
- `ClosedCaptionTrackInfo` and it's members are now json serializable.

## 1.7.0
- BREAKING CHANGES: `ClosedCaptionManifest.getByLanguage` now returns a List.
- New Enum-Like class: `ClosedCaptionFormat`, which holds all the available YouTube subtiles format.
- `ClosedCaptionManifest.getByLanguage` now has a parameter named `format`.
- `ClosedCaptionClient.getManifest` now has a parameter named `autoGenerated`
- Fix: #82, #83

## 1.6.2
- Bug fixes: #80

## 1.6.1
- Add thumbnail to `SearchVideo` thanks to @shinyford !

## 1.6.0
- BREAKING CHANGE: Renamed `getVideosAsync` to `getVideos`.
- Implemented `getVideosFromPage` which supersedes `queryFromPage`.
- Implemented JSON Classes for reverse engineer.
- Added `forceWatchPage` to the video client to assure the fetching of the video page. (ATM useful only if using the comments api)
- Remove adaptive streams. These are not used anymore.
- Implement `channelClient.getAboutPage` and `getAboutPageByUsername` to fetch data from a channel's about page.

## 1.5.2
- Fix extraction for same videos (#76)

## 1.5.1
- Fix Video Search: https://github.com/Tyrrrz/YoutubeExplode/issues/438

## 1.5.0
- BREAKING CHANGE: Renamed `Container` class to `StreamContainer` to avoid conflicting with Flutter `Container`. See #66

## 1.4.4
- Expose HttpClient in APIs
- Fix #55: Typo in README.md
- Fix #61: DartVM when the YouTube explode client is closed.

## 1.4.3
- Fix #59
- Implement for tests #47
- Better performance for VideoClient.get

## 1.4.2
- Fix Decipher error #53

## 1.4.1+3
- Fix decipherer

## 1.4.1+2
- Implement Container.toString()

## 1.4.1+1
- Bug fixes

## 1.4.1
- Implement `getUploadsFromPage` to a channel uploaded videos directly from the YouTube page.

## 1.4.0
- Add ChannelId property to Video class.
- Implement `thumbnails` for playlists. The playlist's thumbnail is the same as the thumbnail of its first video. If the playlist is empty, then this property is `null`.
- Update for age restricted videos.

## 1.3.3
- Error handling when using `getStream` if the connection fails. If it fails more than 5 times on the same request the exception will be thrown anyways.
- Caching of player source for 10 minutes.

## 1.3.2
- Minor caching changes.

## 1.3.1
- Implement caching of some results.

## 1.3.0
- Added api get youtube comments of a video.

## 1.2.3
- Fix duplicated bytes when downloading a stream. See [#41][Comment41]

## 1.2.2
- Momentarily ignore `isRateLimited()` when getting streams.

## 1.2.1

- Fixed `SearchPage.nextPage`.
- Added more tests.

## 1.2.0
- Improved documentation.
- Deprecated `StreamInfoExt.getHighestBitrate`, use list.`sortByBitrate`.
- Implemented `withHighestBitrate` and `sortByBitrate` for `StreamInfo` iterables.
- Implemented `withHighestBitrate` for `VideoStreamInfo` iterables.
- Now `sortByVideoQuality` returns a List of `T`.
- `SearchQuery.nextPage` now returns null if there is no next page.

## 1.1.0
- Implement parsing of the search page to retrieve information from youtube searches. See `SearchQuery`.


## 1.0.0
- Stable release

---

## 1.0.0-beta

- Updated to v5 of YouTube Explode for C#

## 1.0.1-beta

- Implement `SearchClient`.
- Implement `VideoStreamInfoExtension` for Iterables.
- Update `xml` dependency.
- Fixed closed caption api.

## 1.0.2-beta

- Fix video likes and dislikes count. #30
<hr>

## 0.0.1

- Initial version, created by Stagehand

## 0.0.2

- Implement channel api

## 0.0.3

- Remove `dart:io` dependency.

## 0.0.4

- Fix #3 : Head request to ge the content length
- Fix error when getting videos without any keyword.

## 0.0.5

- Implement Search Api (`SearchExtension`)

## 0.0.6

- Implement Caption Api ('CaptionExtension`)
- Add Custom Exceptions

## 0.0.7

- Implement Video Purchase error
- Implement Equatable for models

## 0.0.8

- Downgrade xml to `^3.5.0`

## 0.0.9

- Bug Fix(PR [11][11]): Use url when retrieving the video's content length.

[11]: https://github.com/Hexer10/youtube_explode_dart/pull/11

## 0.0.10

- Bug fix: Don't throw when captions are not present.
- New extension: CaptionListExtension adding `getByTime` function.

## 0.0.11

- New extension: DownloadExtension adding `downloadStream` function.

## 0.0.12

- Bug fix(#15): Fix invalid upload date.

## 0.0.13

- Bug fix(#15): Fix valid channel expression

## 0.0.14

- getChannelWatchPage and getVideoWatchPage methods are now public
- New method: getChannelIdFromVideo

## 0.0.15

- Workaround (#15): Now when a video is not available a `VideoUnavailable` exception is thrown
- Removed disable_polymer parameter when requests ( https://github.com/Tyrrrz/YoutubeExplode/issues/341 )
- Removed `dart:io` dependency

## 0.0.16

- When a video is not available(403) a `VideoStreamUnavailableException`

## 0.0.17

- Fixed bug in #23



[Comment41]: https://github.com/Hexer10/youtube_explode_dart/issues/41#issuecomment-646974990<|MERGE_RESOLUTION|>--- conflicted
+++ resolved
@@ -1,11 +1,7 @@
 ## 2.0.2
-<<<<<<< HEAD
 - Implement YT Handles.
 - Deprecated ChannelLink icon's uri, they are no longer provided by YT.
-
-=======
 - Remove unused left-over code.
->>>>>>> 40b2c5dd
 
 ## 2.0.1
 - Linter fixes.
