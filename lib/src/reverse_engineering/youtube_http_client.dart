--- conflicted
+++ resolved
@@ -43,12 +43,8 @@
 
   Future<String> getString(dynamic url,
       {Map<String, String> headers, bool validate = true}) async {
-<<<<<<< HEAD
     var response = await get(url, headers: headers);
-=======
-    var response = await get(url, headers: {...?headers, ..._defaultHeaders});
->>>>>>> 926042e3
-
+    
     if (validate) {
       _validateResponse(response, response.statusCode);
     }
@@ -83,13 +79,8 @@
   Stream<List<int>> getStream(StreamInfo streamInfo,
       {Map<String, String> headers, bool validate = true}) async* {
     var url = streamInfo.url;
-<<<<<<< HEAD
 //    if (!streamInfo.isRateLimited()) {
 //      var request = http.Request('get', url);
-=======
-//    if (streamInfo.isRateLimited()) {
-//      var request = Request('get', url);
->>>>>>> 926042e3
 //      request.headers.addAll(_defaultHeaders);
 //      var response = await request.send();
 //      if (validate) {
@@ -99,11 +90,7 @@
 //    } else {
     for (var i = 0; i < streamInfo.size.totalBytes; i += 9898989) {
       var request = http.Request('get', url);
-<<<<<<< HEAD
-      request.headers['range'] = 'bytes=$i-${i + 9898989}';
-=======
       request.headers['range'] = 'bytes=$i-${i + 9898989 - 1}';
->>>>>>> 926042e3
       var response = await send(request);
       if (validate) {
         _validateResponse(response, response.statusCode);
@@ -129,15 +116,11 @@
 
   @override
   Future<http.StreamedResponse> send(http.BaseRequest request) {
-<<<<<<< HEAD
     _defaultHeaders.forEach((key, value) {
       if (request.headers[key] == null) {
         request.headers[key] = _defaultHeaders[key];
       }
     });
-=======
-    request.headers.addAll(_defaultHeaders);
->>>>>>> 926042e3
     return _httpClient.send(request);
   }
 }