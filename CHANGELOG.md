<<<<<<< HEAD
## 2.1.1
- Implement `VideoClient.get` to fetch a list of related videos given another Video.
=======
## 2.2.0
- Implement shorts filter. Thanks to @igormidev #269.
- Implement `AudioTrack`s in `StreamInfo` to find the language of an audio track.
- Added `fullManifest` optional parameter for `StreamClient.getManifest` to fetch a manifest with more streams, including all the languages provided by YouTube.
- Fix issue where 1440p videos would be detected as 144p.
- Fix endless loop with fetching some playlists.
>>>>>>> 5afc6f00

## 2.1.0
- BREAKING CHANGE: 
    - In `getUploadsFromPage`: the `videoSorting` parameter is now a named parameter
- Shorts filter possibility added in `getUploadsFromPage`.

## 2.0.4
- Fix issue when parsing dates formatted as "Streamed <q> <unit> ago" due to a leading whitespace. #265

## 2.0.3
- Better performance for iterating through closed captions elements. #251
- Add publishDate and viewCount for playlists. #240
- Fix fetching of YT music playlists. #261
- Fix like count extraction.

## 2.0.2
- Implement YT Handles.
- Deprecated ChannelLink icon's uri, they are no longer provided by YT.
- Remove unused left-over code.

## 2.0.1
- Linter fixes.

## 2.0.0
- BREAKING CHANGE: Required at least dart 3.00
- Fixes for dart3
- Deprecated: `BaseSearchContent`; now the search apis return a freezed union type instead of a common class.
- Deprecated: Renamed methods of the `SearchPlaylist` class: `playlistId`, `playlistTitle` and `playlistVideoCount` are own named `id`, `title`, and `videoCount`.
- Fixes for violence age restricted videos.
- Replaced deprecated `XmlElement.text` to `innerText`.
- Implemented common super class `BasePagedList` for `CommentsList`, `VideoSearchList`, `ChannelUploadsList` and `SearchList`.
- Fix for some streams returning 403 status code.
- Fix fetching of restricted videos.
- 

## 1.12.4
- Fix #231: Slow download speed.

## 1.12.3
- Fix #229: error when getting comments from a video with comments disabled. Not it returns null.
- Fix error when getting comments of a with no comments. Now it returns an empty list.

## 1.12.2
- Fix #228: error when getting videos from the uploads page. 

## 1.12.1
- Fix #216 comments api.
- Export `BaseSearchContent`, thanks to @RubinRaithel.
- Updated tests.

## 1.12.0
- Fix #207: Allow every character to be present in a username.
- Fix shorts. Thanks to @prateekmedia.
- Add raw upload date on Video model. Thanks to @Nikos Portolos.
- Fix null values for selected fields when parsing chanel uploads. Thanks to @Nikos Portolos.

## 1.11.0
- BREAKING CHANGE: Removed `SearchClient.getVideosFromPage`, use `SearchClient.search` or `SearchClient.search.search`.
- BREAKING CHANGE: `SearchClient.search` now returns `VideoSearchList` (List<Video>).
- BREAKING CHANGE: Remove the `filter` variable, now use `SearchFilter`.
- To get the filters use static access on `FeatureFilters`, `UploadDateFilter`, `TypesFilter`, `DurationFilters`, `SortFilters`.
- Introduced `SearchClient.searchContent` to search for videos, channels and playlists.
- Introduced `SearchClient.searchRaw` to manually parse the content and also get related videos and estimated results.
- Fix #197: Fixed `withHighestBitrate()`.
- Introduced: `List<VideoStreamInfo>.bestQuality`.

## 1.10.10+2
- Fix #194: Now closed-captions allow malformed utf8 as well.

## 1.10.10+1
- Deprecated `withHighestBitrate()` in favour of `bestQuality`. 

## 1.10.10
- Fix issue #136: Add `bannerUrl` getter for `Channel`.
- Fix `ChannelClient.getByUsername` for `youtube.com/c/XXXX` channels.
- Fix issue #192: Make nullable ChannelAboutPage's properties.

## 1.10.9
- Fix issue #180: YouTube throttling videos. - Thanks to @itssidhere.

## 1.10.8
- Added the following aliases: yt.videos.streams (instead of yt.videos.streamsClient) and yt.videos.comments (instead of yt.videos.commentsClient)
- Re-add more test cases.
- Implement `.describe()` on List<StreamInfo> which prints a formatted list like `youtube-dl -F` option. T
- Fix muxed video extraction ( #172 )
- Better dis/likes video extraction.

## 1.10.7+1
- Fix tests.
- Remove debug leftovers.

## 1.10.7
- Fix the error of incomplete data loading on the Android emulator.
- Fix error when the http-client is closed and the request is still running.
- Fix extraction for DASH streams.

## 1.10.6
- Implement `Playlist.videoCount`.

## 1.10.5+1
- Export `CommentsList` class.


## 1.10.5
- Implement: `CommentsList.totalLength` (#150), `Comment.isHearted` (#151).

## 1.10.4
- Fix infinite loop when getting channel uploads.

## 1.10.3
- Implement Embedded client. Thanks to @89z

## 1.10.2
- Better comments API: Implemented API to fetch more comments & replies.

## 1.10.1
- Fix issue #146: Closed Captions couldn't be extracted anymore.
- Code cleanup.


## 1.10.0
- Fix issue #144: get_video_info was removed from yt.
- Min sdk version now is 2.13.0
- BREAKING CHANGE: New comments API implementation.

## 1.9.10
- Close #139: Implement Channel.subscribersCount.

## 1.9.9
- Fix issue #134 (Error when getting the hls manifest from a livestream)

## 1.9.8+1
- Fix example

## 1.9.8
- Fix issue #131 (Cannot get publishDate or uploadDate)

## 1.9.7
- Fix issue #135 (Cannot use getUploadsFromPage on a channel with no uploads).

## 1.9.6
- Fix comment client.
- Fix issue #130 (ClosedCaptions)


## 1.9.5
- Temporary for issue #130

## 1.9.4
- Fix issue #126

## 1.9.3+2
- Fix `ChannelUploadsList`.

## 1.9.3+1
- Export `ChannelUploadsList`.

## 1.9.3
- `getUploadsFromPage` now returns an instance of `ChannelUploadsList`.

## 1.9.2+2
- Fix `videoThumbnail` in `ChannelVideo`.

## 1.9.2+1
- Implement `videoThumbnail` in `ChannelVideo`.

## 1.9.2
- Implement `videoDuration` in `ChannelVideo`.

## 1.9.1
- Bug fixes (due to YouTube changes)

## 1.9.0
- Support nnbd (dart 1.12)
- New api: `getQuerySuggestions`: Returns the suggestions youtube provides while making a video search.
- Now playlists with more than 100 videos return all the videos. Thanks to @ATiltedTree.
- Implemented `ChannelAboutPage`, check the tests their usage.
- Implement filters for `search.getVideos`. See `filter` getter.
- Now video's from search queries return the channel id.
- Implemented publishDate for videos. Thanks to @mymikemiller , PR: #115.I t

## 1.8.0
- Fixed playlist client.
- Fixed search client.
- `search.getVideos` now returns a `Video` instance.
- Implemented `SearchList`.

## 1.8.0-beta.4
- Removed debug message

## 1.8.0-beta.3
- Fixed playlists

## 1.8.0-beta.2
- `search.getVideos` now returns a `Video` instance.

## 1.8.0-beta.1
- Removed deprecation of `Video`.
- Exported `SearchList`.

## 1.8.0-beta.0
- Fix video search:
    Now `getVideos` returns `SearchList` holding 20 videos. `SearchList.nextPage()` can be called to get the next batch of videos.

## 1.7.5
- Fix auto translated closed captions ( #50 )
- Deprecated `autoGenerated` from `getManifest`.
- Added `autoGenerated` parameter to `manifest.getByLanguage(...)`

## 1.7.4
- Fix slow download ( #92 )
- Fix stream retrieving on some videos ( #90 )
- Updates tests

## 1.7.3
- Fix exceptions on some videos.
- Closes #89, #88

## 1.7.2
- Export Closed Captions Members.
- Fix #86

## 1.7.1
- `ClosedCaptionTrackInfo` and it's members are now json serializable.

## 1.7.0
- BREAKING CHANGES: `ClosedCaptionManifest.getByLanguage` now returns a List.
- New Enum-Like class: `ClosedCaptionFormat`, which holds all the available YouTube subtiles format.
- `ClosedCaptionManifest.getByLanguage` now has a parameter named `format`.
- `ClosedCaptionClient.getManifest` now has a parameter named `autoGenerated`
- Fix: #82, #83

## 1.6.2
- Bug fixes: #80

## 1.6.1
- Add thumbnail to `SearchVideo` thanks to @shinyford !

## 1.6.0
- BREAKING CHANGE: Renamed `getVideosAsync` to `getVideos`.
- Implemented `getVideosFromPage` which supersedes `queryFromPage`.
- Implemented JSON Classes for reverse engineer.
- Added `forceWatchPage` to the video client to assure the fetching of the video page. (ATM useful only if using the comments api)
- Remove adaptive streams. These are not used anymore.
- Implement `channelClient.getAboutPage` and `getAboutPageByUsername` to fetch data from a channel's about page.

## 1.5.2
- Fix extraction for same videos (#76)

## 1.5.1
- Fix Video Search: https://github.com/Tyrrrz/YoutubeExplode/issues/438

## 1.5.0
- BREAKING CHANGE: Renamed `Container` class to `StreamContainer` to avoid conflicting with Flutter `Container`. See #66

## 1.4.4
- Expose HttpClient in APIs
- Fix #55: Typo in README.md
- Fix #61: DartVM when the YouTube explode client is closed.

## 1.4.3
- Fix #59
- Implement for tests #47
- Better performance for VideoClient.get

## 1.4.2
- Fix Decipher error #53

## 1.4.1+3
- Fix decipherer

## 1.4.1+2
- Implement Container.toString()

## 1.4.1+1
- Bug fixes

## 1.4.1
- Implement `getUploadsFromPage` to a channel uploaded videos directly from the YouTube page.

## 1.4.0
- Add ChannelId property to Video class.
- Implement `thumbnails` for playlists. The playlist's thumbnail is the same as the thumbnail of its first video. If the playlist is empty, then this property is `null`.
- Update for age restricted videos.

## 1.3.3
- Error handling when using `getStream` if the connection fails. If it fails more than 5 times on the same request the exception will be thrown anyways.
- Caching of player source for 10 minutes.

## 1.3.2
- Minor caching changes.

## 1.3.1
- Implement caching of some results.

## 1.3.0
- Added api get youtube comments of a video.

## 1.2.3
- Fix duplicated bytes when downloading a stream. See [#41][Comment41]

## 1.2.2
- Momentarily ignore `isRateLimited()` when getting streams.

## 1.2.1

- Fixed `SearchPage.nextPage`.
- Added more tests.

## 1.2.0
- Improved documentation.
- Deprecated `StreamInfoExt.getHighestBitrate`, use list.`sortByBitrate`.
- Implemented `withHighestBitrate` and `sortByBitrate` for `StreamInfo` iterables.
- Implemented `withHighestBitrate` for `VideoStreamInfo` iterables.
- Now `sortByVideoQuality` returns a List of `T`.
- `SearchQuery.nextPage` now returns null if there is no next page.

## 1.1.0
- Implement parsing of the search page to retrieve information from youtube searches. See `SearchQuery`.


## 1.0.0
- Stable release

---

## 1.0.0-beta

- Updated to v5 of YouTube Explode for C#

## 1.0.1-beta

- Implement `SearchClient`.
- Implement `VideoStreamInfoExtension` for Iterables.
- Update `xml` dependency.
- Fixed closed caption api.

## 1.0.2-beta

- Fix video likes and dislikes count. #30
<hr>

## 0.0.1

- Initial version, created by Stagehand

## 0.0.2

- Implement channel api

## 0.0.3

- Remove `dart:io` dependency.

## 0.0.4

- Fix #3 : Head request to ge the content length
- Fix error when getting videos without any keyword.

## 0.0.5

- Implement Search Api (`SearchExtension`)

## 0.0.6

- Implement Caption Api ('CaptionExtension`)
- Add Custom Exceptions

## 0.0.7

- Implement Video Purchase error
- Implement Equatable for models

## 0.0.8

- Downgrade xml to `^3.5.0`

## 0.0.9

- Bug Fix(PR [11][11]): Use url when retrieving the video's content length.

[11]: https://github.com/Hexer10/youtube_explode_dart/pull/11

## 0.0.10

- Bug fix: Don't throw when captions are not present.
- New extension: CaptionListExtension adding `getByTime` function.

## 0.0.11

- New extension: DownloadExtension adding `downloadStream` function.

## 0.0.12

- Bug fix(#15): Fix invalid upload date.

## 0.0.13

- Bug fix(#15): Fix valid channel expression

## 0.0.14

- getChannelWatchPage and getVideoWatchPage methods are now public
- New method: getChannelIdFromVideo

## 0.0.15

- Workaround (#15): Now when a video is not available a `VideoUnavailable` exception is thrown
- Removed disable_polymer parameter when requests ( https://github.com/Tyrrrz/YoutubeExplode/issues/341 )
- Removed `dart:io` dependency

## 0.0.16

- When a video is not available(403) a `VideoStreamUnavailableException`

## 0.0.17

- Fixed bug in #23



[Comment41]: https://github.com/Hexer10/youtube_explode_dart/issues/41#issuecomment-646974990<|MERGE_RESOLUTION|>--- conflicted
+++ resolved
@@ -1,14 +1,12 @@
-<<<<<<< HEAD
-## 2.1.1
+## 2.2.1
 - Implement `VideoClient.get` to fetch a list of related videos given another Video.
-=======
+
 ## 2.2.0
 - Implement shorts filter. Thanks to @igormidev #269.
 - Implement `AudioTrack`s in `StreamInfo` to find the language of an audio track.
 - Added `fullManifest` optional parameter for `StreamClient.getManifest` to fetch a manifest with more streams, including all the languages provided by YouTube.
 - Fix issue where 1440p videos would be detected as 144p.
 - Fix endless loop with fetching some playlists.
->>>>>>> 5afc6f00
 
 ## 2.1.0
 - BREAKING CHANGE: 
