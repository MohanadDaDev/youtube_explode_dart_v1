## 2.0.3
- Better performance for iterating through closed captions elements. #251
<<<<<<< HEAD
- Fix fetching of YT music playlists. #261
=======
- Refactor else-if into switch expression. #240
>>>>>>> 55442278

## 2.0.2
- Implement YT Handles.
- Deprecated ChannelLink icon's uri, they are no longer provided by YT.
- Remove unused left-over code.

## 2.0.1
- Linter fixes.

## 2.0.0
- BREAKING CHANGE: Required at least dart 3.00
- Fixes for dart3
- Deprecated: `BaseSearchContent`; now the search apis return a freezed union type instead of a common class.
- Deprecated: Renamed methods of the `SearchPlaylist` class: `playlistId`, `playlistTitle` and `playlistVideoCount` are own named `id`, `title`, and `videoCount`.
- Fixes for violence age restricted videos.
- Replaced deprecated `XmlElement.text` to `innerText`.
- Implemented common super class `BasePagedList` for `CommentsList`, `VideoSearchList`, `ChannelUploadsList` and `SearchList`.
- Fix for some streams returning 403 status code.
- Fix fetching of restricted videos.
- 

## 1.12.4
- Fix #231: Slow download speed.

## 1.12.3
- Fix #229: error when getting comments from a video with comments disabled. Not it returns null.
- Fix error when getting comments of a with no comments. Now it returns an empty list.

## 1.12.2
- Fix #228: error when getting videos from the uploads page. 

## 1.12.1
- Fix #216 comments api.
- Export `BaseSearchContent`, thanks to @RubinRaithel.
- Updated tests.

## 1.12.0
- Fix #207: Allow every character to be present in a username.
- Fix shorts. Thanks to @prateekmedia.
- Add raw upload date on Video model. Thanks to @Nikos Portolos.
- Fix null values for selected fields when parsing chanel uploads. Thanks to @Nikos Portolos.

## 1.11.0
- BREAKING CHANGE: Removed `SearchClient.getVideosFromPage`, use `SearchClient.search` or `SearchClient.search.search`.
- BREAKING CHANGE: `SearchClient.search` now returns `VideoSearchList` (List<Video>).
- BREAKING CHANGE: Remove the `filter` variable, now use `SearchFilter`.
- To get the filters use static access on `FeatureFilters`, `UploadDateFilter`, `TypesFilter`, `DurationFilters`, `SortFilters`.
- Introduced `SearchClient.searchContent` to search for videos, channels and playlists.
- Introduced `SearchClient.searchRaw` to manually parse the content and also get related videos and estimated results.
- Fix #197: Fixed `withHighestBitrate()`.
- Introduced: `List<VideoStreamInfo>.bestQuality`.

## 1.10.10+2
- Fix #194: Now closed-captions allow malformed utf8 as well.

## 1.10.10+1
- Deprecated `withHighestBitrate()` in favour of `bestQuality`. 

## 1.10.10
- Fix issue #136: Add `bannerUrl` getter for `Channel`.
- Fix `ChannelClient.getByUsername` for `youtube.com/c/XXXX` channels.
- Fix issue #192: Make nullable ChannelAboutPage's properties.

## 1.10.9
- Fix issue #180: YouTube throttling videos. - Thanks to @itssidhere.

## 1.10.8
- Added the following aliases: yt.videos.streams (instead of yt.videos.streamsClient) and yt.videos.comments (instead of yt.videos.commentsClient)
- Re-add more test cases.
- Implement `.describe()` on List<StreamInfo> which prints a formatted list like `youtube-dl -F` option. T
- Fix muxed video extraction ( #172 )
- Better dis/likes video extraction.

## 1.10.7+1
- Fix tests.
- Remove debug leftovers.

## 1.10.7
- Fix the error of incomplete data loading on the Android emulator.
- Fix error when the http-client is closed and the request is still running.
- Fix extraction for DASH streams.

## 1.10.6
- Implement `Playlist.videoCount`.

## 1.10.5+1
- Export `CommentsList` class.


## 1.10.5
- Implement: `CommentsList.totalLength` (#150), `Comment.isHearted` (#151).

## 1.10.4
- Fix infinite loop when getting channel uploads.

## 1.10.3
- Implement Embedded client. Thanks to @89z

## 1.10.2
- Better comments API: Implemented API to fetch more comments & replies.

## 1.10.1
- Fix issue #146: Closed Captions couldn't be extracted anymore.
- Code cleanup.


## 1.10.0
- Fix issue #144: get_video_info was removed from yt.
- Min sdk version now is 2.13.0
- BREAKING CHANGE: New comments API implementation.

## 1.9.10
- Close #139: Implement Channel.subscribersCount.

## 1.9.9
- Fix issue #134 (Error when getting the hls manifest from a livestream)

## 1.9.8+1
- Fix example

## 1.9.8
- Fix issue #131 (Cannot get publishDate or uploadDate)

## 1.9.7
- Fix issue #135 (Cannot use getUploadsFromPage on a channel with no uploads).

## 1.9.6
- Fix comment client.
- Fix issue #130 (ClosedCaptions)


## 1.9.5
- Temporary for issue #130

## 1.9.4
- Fix issue #126

## 1.9.3+2
- Fix `ChannelUploadsList`.

## 1.9.3+1
- Export `ChannelUploadsList`.

## 1.9.3
- `getUploadsFromPage` now returns an instance of `ChannelUploadsList`.

## 1.9.2+2
- Fix `videoThumbnail` in `ChannelVideo`.

## 1.9.2+1
- Implement `videoThumbnail` in `ChannelVideo`.

## 1.9.2
- Implement `videoDuration` in `ChannelVideo`.

## 1.9.1
- Bug fixes (due to YouTube changes)

## 1.9.0
- Support nnbd (dart 1.12)
- New api: `getQuerySuggestions`: Returns the suggestions youtube provides while making a video search.
- Now playlists with more than 100 videos return all the videos. Thanks to @ATiltedTree.
- Implemented `ChannelAboutPage`, check the tests their usage.
- Implement filters for `search.getVideos`. See `filter` getter.
- Now video's from search queries return the channel id.
- Implemented publishDate for videos. Thanks to @mymikemiller , PR: #115.I t

## 1.8.0
- Fixed playlist client.
- Fixed search client.
- `search.getVideos` now returns a `Video` instance.
- Implemented `SearchList`.

## 1.8.0-beta.4
- Removed debug message

## 1.8.0-beta.3
- Fixed playlists

## 1.8.0-beta.2
- `search.getVideos` now returns a `Video` instance.

## 1.8.0-beta.1
- Removed deprecation of `Video`.
- Exported `SearchList`.

## 1.8.0-beta.0
- Fix video search:
    Now `getVideos` returns `SearchList` holding 20 videos. `SearchList.nextPage()` can be called to get the next batch of videos.

## 1.7.5
- Fix auto translated closed captions ( #50 )
- Deprecated `autoGenerated` from `getManifest`.
- Added `autoGenerated` parameter to `manifest.getByLanguage(...)`

## 1.7.4
- Fix slow download ( #92 )
- Fix stream retrieving on some videos ( #90 )
- Updates tests

## 1.7.3
- Fix exceptions on some videos.
- Closes #89, #88

## 1.7.2
- Export Closed Captions Members.
- Fix #86

## 1.7.1
- `ClosedCaptionTrackInfo` and it's members are now json serializable.

## 1.7.0
- BREAKING CHANGES: `ClosedCaptionManifest.getByLanguage` now returns a List.
- New Enum-Like class: `ClosedCaptionFormat`, which holds all the available YouTube subtiles format.
- `ClosedCaptionManifest.getByLanguage` now has a parameter named `format`.
- `ClosedCaptionClient.getManifest` now has a parameter named `autoGenerated`
- Fix: #82, #83

## 1.6.2
- Bug fixes: #80

## 1.6.1
- Add thumbnail to `SearchVideo` thanks to @shinyford !

## 1.6.0
- BREAKING CHANGE: Renamed `getVideosAsync` to `getVideos`.
- Implemented `getVideosFromPage` which supersedes `queryFromPage`.
- Implemented JSON Classes for reverse engineer.
- Added `forceWatchPage` to the video client to assure the fetching of the video page. (ATM useful only if using the comments api)
- Remove adaptive streams. These are not used anymore.
- Implement `channelClient.getAboutPage` and `getAboutPageByUsername` to fetch data from a channel's about page.

## 1.5.2
- Fix extraction for same videos (#76)

## 1.5.1
- Fix Video Search: https://github.com/Tyrrrz/YoutubeExplode/issues/438

## 1.5.0
- BREAKING CHANGE: Renamed `Container` class to `StreamContainer` to avoid conflicting with Flutter `Container`. See #66

## 1.4.4
- Expose HttpClient in APIs
- Fix #55: Typo in README.md
- Fix #61: DartVM when the YouTube explode client is closed.

## 1.4.3
- Fix #59
- Implement for tests #47
- Better performance for VideoClient.get

## 1.4.2
- Fix Decipher error #53

## 1.4.1+3
- Fix decipherer

## 1.4.1+2
- Implement Container.toString()

## 1.4.1+1
- Bug fixes

## 1.4.1
- Implement `getUploadsFromPage` to a channel uploaded videos directly from the YouTube page.

## 1.4.0
- Add ChannelId property to Video class.
- Implement `thumbnails` for playlists. The playlist's thumbnail is the same as the thumbnail of its first video. If the playlist is empty, then this property is `null`.
- Update for age restricted videos.

## 1.3.3
- Error handling when using `getStream` if the connection fails. If it fails more than 5 times on the same request the exception will be thrown anyways.
- Caching of player source for 10 minutes.

## 1.3.2
- Minor caching changes.

## 1.3.1
- Implement caching of some results.

## 1.3.0
- Added api get youtube comments of a video.

## 1.2.3
- Fix duplicated bytes when downloading a stream. See [#41][Comment41]

## 1.2.2
- Momentarily ignore `isRateLimited()` when getting streams.

## 1.2.1

- Fixed `SearchPage.nextPage`.
- Added more tests.

## 1.2.0
- Improved documentation.
- Deprecated `StreamInfoExt.getHighestBitrate`, use list.`sortByBitrate`.
- Implemented `withHighestBitrate` and `sortByBitrate` for `StreamInfo` iterables.
- Implemented `withHighestBitrate` for `VideoStreamInfo` iterables.
- Now `sortByVideoQuality` returns a List of `T`.
- `SearchQuery.nextPage` now returns null if there is no next page.

## 1.1.0
- Implement parsing of the search page to retrieve information from youtube searches. See `SearchQuery`.


## 1.0.0
- Stable release

---

## 1.0.0-beta

- Updated to v5 of YouTube Explode for C#

## 1.0.1-beta

- Implement `SearchClient`.
- Implement `VideoStreamInfoExtension` for Iterables.
- Update `xml` dependency.
- Fixed closed caption api.

## 1.0.2-beta

- Fix video likes and dislikes count. #30
<hr>

## 0.0.1

- Initial version, created by Stagehand

## 0.0.2

- Implement channel api

## 0.0.3

- Remove `dart:io` dependency.

## 0.0.4

- Fix #3 : Head request to ge the content length
- Fix error when getting videos without any keyword.

## 0.0.5

- Implement Search Api (`SearchExtension`)

## 0.0.6

- Implement Caption Api ('CaptionExtension`)
- Add Custom Exceptions

## 0.0.7

- Implement Video Purchase error
- Implement Equatable for models

## 0.0.8

- Downgrade xml to `^3.5.0`

## 0.0.9

- Bug Fix(PR [11][11]): Use url when retrieving the video's content length.

[11]: https://github.com/Hexer10/youtube_explode_dart/pull/11

## 0.0.10

- Bug fix: Don't throw when captions are not present.
- New extension: CaptionListExtension adding `getByTime` function.

## 0.0.11

- New extension: DownloadExtension adding `downloadStream` function.

## 0.0.12

- Bug fix(#15): Fix invalid upload date.

## 0.0.13

- Bug fix(#15): Fix valid channel expression

## 0.0.14

- getChannelWatchPage and getVideoWatchPage methods are now public
- New method: getChannelIdFromVideo

## 0.0.15

- Workaround (#15): Now when a video is not available a `VideoUnavailable` exception is thrown
- Removed disable_polymer parameter when requests ( https://github.com/Tyrrrz/YoutubeExplode/issues/341 )
- Removed `dart:io` dependency

## 0.0.16

- When a video is not available(403) a `VideoStreamUnavailableException`

## 0.0.17

- Fixed bug in #23



[Comment41]: https://github.com/Hexer10/youtube_explode_dart/issues/41#issuecomment-646974990<|MERGE_RESOLUTION|>--- conflicted
+++ resolved
@@ -1,10 +1,7 @@
 ## 2.0.3
 - Better performance for iterating through closed captions elements. #251
-<<<<<<< HEAD
+- Refactor else-if into switch expression. #240
 - Fix fetching of YT music playlists. #261
-=======
-- Refactor else-if into switch expression. #240
->>>>>>> 55442278
 
 ## 2.0.2
 - Implement YT Handles.
